'use strict';
// The module 'vscode' contains the VS Code extensibility API
// Import the module and reference it with the alias vscode in your code below
import * as vscode from 'vscode';

import * as rsync from 'rsync';

import * as path from 'path';

let out = vscode.window.createOutputChannel("Sync- Rsync");

// this method is called when your extension is activated
// your extension is activated the very first time the command is executed
export function activate(context: vscode.ExtensionContext) {

    // Should fix r to be Rsync type
    let runSync = function (r: any) {

        let config: vscode.WorkspaceConfiguration = vscode.workspace.getConfiguration('sync-rsync')

        r = r
            .flags(config.get('flags','rlptzv'))
            .exclude(config.get('exclude',[".git",".vscode"]))
            .progress();

        let shell = config.get('shell', undefined);
        if(shell !== undefined) {
            r = r.shell(shell);
        }

        if(config.get('delete',false)) {
            r = r.delete();
        }

        let chmod = config.get('chmod', undefined);
        if(chmod !== undefined) {
            r = r.chmod(chmod);
        }

        let chmod = config.get('chmod',undefined);
        if(chmod !== undefined) {
            r = r.chmod(chmod);
        }

        out.show();
        r.execute(
            (error,code,cmd) => {
                if(error) {
                    vscode.window.showErrorMessage(error.message);
                } else {
                    if(config.get('autoHideOutput',true)) {
                        out.hide();
                    }
                }
            },
            (data: Buffer) => {
                out.append(data.toString());
            },
            (data: Buffer) => {
                out.append(data.toString());
            },
        )
    }

    let sync = function(down: boolean) {
<<<<<<< HEAD

=======
        
>>>>>>> cf906e02
        let config: vscode.WorkspaceConfiguration = vscode.workspace.getConfiguration('sync-rsync');

        let local: string = config.get('local',null);

        if(local === null) {
            local = vscode.workspace.rootPath
            if(local === null) {
<<<<<<< HEAD
                vscode.window.showErrorMessage('Sync - Rsync: you must have a folder open');
=======
                vscode.window.showErrorMessage('Sync - Rsync: you must have a folder open');    
>>>>>>> cf906e02
                return;
            }
            local = local + path.sep
        }
<<<<<<< HEAD

=======
        
>>>>>>> cf906e02
        let remote: string = config.get('remote',null);

        if(remote === null) {
            vscode.window.showErrorMessage('Sync - Rsync is not configured');
            return;
        }
<<<<<<< HEAD

=======
        
>>>>>>> cf906e02
        let r = new rsync();

        r.cwd(local);

        if(down) {
            r = r.source(remote).destination('.');
        } else {
            r = r.source('.').destination(remote);
        }

        runSync(r);

    }

    let syncDown = vscode.commands.registerCommand('sync-rsync.syncDown', () => {
        sync(true);
    });

    let syncUp = vscode.commands.registerCommand('sync-rsync.syncUp', () => {
        sync(false);
    });

    context.subscriptions.push(syncDown);
    context.subscriptions.push(syncUp);


    // On Save
    vscode.workspace.onDidSaveTextDocument((e: vscode.TextDocument) => {
        let config: vscode.WorkspaceConfiguration = vscode.workspace.getConfiguration('sync-rsync')
        let onSave: boolean = config.get('onSave',false);

        if(onSave) {
            sync(false);
        }
    });
}

// this method is called when your extension is deactivated
export function deactivate() {
}<|MERGE_RESOLUTION|>--- conflicted
+++ resolved
@@ -63,11 +63,7 @@
     }
 
     let sync = function(down: boolean) {
-<<<<<<< HEAD
 
-=======
-        
->>>>>>> cf906e02
         let config: vscode.WorkspaceConfiguration = vscode.workspace.getConfiguration('sync-rsync');
 
         let local: string = config.get('local',null);
@@ -75,31 +71,19 @@
         if(local === null) {
             local = vscode.workspace.rootPath
             if(local === null) {
-<<<<<<< HEAD
-                vscode.window.showErrorMessage('Sync - Rsync: you must have a folder open');
-=======
                 vscode.window.showErrorMessage('Sync - Rsync: you must have a folder open');    
->>>>>>> cf906e02
                 return;
             }
             local = local + path.sep
         }
-<<<<<<< HEAD
 
-=======
-        
->>>>>>> cf906e02
         let remote: string = config.get('remote',null);
 
         if(remote === null) {
             vscode.window.showErrorMessage('Sync - Rsync is not configured');
             return;
         }
-<<<<<<< HEAD
 
-=======
-        
->>>>>>> cf906e02
         let r = new rsync();
 
         r.cwd(local);
