--- conflicted
+++ resolved
@@ -29,15 +29,12 @@
 * `sync-rsync.shell`: Rsync's -e option e.g. ssh -p 1234
 * `sync-rsync.chmod`: Rsync's --chmod option
 
-### 0.10.0
+### 0.10.1
 
-<<<<<<< HEAD
 work on cmd or powershell with rsync.exe
 
 ### 0.10.0
 
-=======
->>>>>>> cf906e02
 local in config
 
 ### 0.9.3
